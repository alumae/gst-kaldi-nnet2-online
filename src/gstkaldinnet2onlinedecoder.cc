/*
 * GStreamer
 * Copyright 2014 Tanel Alumae <tanel.alumae@phon.ioc.ee>
 * Copyright 2014 Johns Hopkins University (author: Daniel Povey)
 * Copyright 2015 University of Sheffield (author: Ricard Marxer <r.marxer@sheffield.ac.uk>)
 *
 * 
 *
 * Licensed under the Apache License, Version 2.0 (the "License");
 * you may not use this file except in compliance with the License.
 * You may obtain a copy of the License at
 *
 * http://www.apache.org/licenses/LICENSE-2.0
 *
 * THIS CODE IS PROVIDED *AS IS* BASIS, WITHOUT WARRANTIES OR CONDITIONS OF ANY
 * KIND, EITHER EXPRESS OR IMPLIED, INCLUDING WITHOUT LIMITATION ANY IMPLIED
 * WARRANTIES OR CONDITIONS OF TITLE, FITNESS FOR A PARTICULAR PURPOSE,
 * MERCHANTABLITY OR NON-INFRINGEMENT.
 * See the Apache 2 License for the specific language governing permissions and
 * limitations under the License.
 */

/**
 * SECTION:element-kaldinnet2onlinedecoder
 *
 * Converts speech to text using Kaldi's SingleUtteranceNnet2Decoder.
 *
 * <title>Example launch line</title>
 * |[
 * GST_PLUGIN_PATH=. gst-launch-1.0 --gst-debug="kaldinnet2onlinedecoder:5" -q \
 * filesrc location=123_456.wav ! decodebin ! audioconvert ! audioresample ! \
 * kaldinnet2onlinedecoder model=nnet2_online_ivector_online/final.mdl fst=tri3b/graph/HCLG.fst word-syms=tri3b/graph/words.txt \
 * feature-type=mfcc mfcc-config=nnet2_online_ivector_online/conf/mfcc.conf \
 * ivector-extraction-config=ivector_extractor.conf max-active=7000 beam=11.0 lattice-beam=5.0 \
 * do-endpointing=true endpoint-silence-phones="1:2:3:4:5" ! filesink location=tmp.txt
 * ]|
 * </refsect2>
 */

#ifdef HAVE_CONFIG_H
#  include <config.h>
#else
#  define VERSION "1.0"
#endif

#include <gst/gst.h>

#include "./kaldimarshal.h"
#include "./gstkaldinnet2onlinedecoder.h"

#include "fstext/fstext-lib.h"
#include "lat/confidence.h"
#include "hmm/hmm-utils.h"
#include <fst/script/project.h>

#include <fstream>
#include <iostream>


namespace kaldi {

GST_DEBUG_CATEGORY_STATIC(gst_kaldinnet2onlinedecoder_debug);
#define GST_CAT_DEFAULT gst_kaldinnet2onlinedecoder_debug

/* Filter signals and args */
enum {
  PARTIAL_RESULT_SIGNAL,
  FINAL_RESULT_SIGNAL,
  PARTIAL_PHONE_ALIGNMENT_SIGNAL,
  FINAL_PHONE_ALIGNMENT_SIGNAL,
  LAST_SIGNAL
};

enum {
  PROP_0,
  PROP_SILENT,
  PROP_MODEL,
  PROP_FST,
  PROP_WORD_SYMS,
  PROP_PHONE_SYMS,
  PROP_DO_PHONE_ALIGNMENT,
  PROP_DO_ENDPOINTING,
  PROP_ADAPTATION_STATE,
  PROP_INVERSE_SCALE,
  PROP_LMWT_SCALE,
  PROP_CHUNK_LENGTH_IN_SECS,
  PROP_TRACEBACK_PERIOD_IN_SECS,
  PROP_LM_FST,
  PROP_BIG_LM_CONST_ARPA,
  PROP_USE_THREADED_DECODER,
  PROP_LAST
};

#define DEFAULT_MODEL           ""
#define DEFAULT_FST             ""
#define DEFAULT_WORD_SYMS       ""
#define DEFAULT_PHONE_SYMS       ""
#define DEFAULT_LMWT_SCALE	1.0
#define DEFAULT_CHUNK_LENGTH_IN_SECS  0.05
#define DEFAULT_TRACEBACK_PERIOD_IN_SECS  0.5
#define DEAFULT_USE_THREADED_DECODER false

/* the capabilities of the inputs and outputs.
 *
 */
static GstStaticPadTemplate sink_template =
GST_STATIC_PAD_TEMPLATE("sink",
    GST_PAD_SINK,
    GST_PAD_ALWAYS,
    GST_STATIC_CAPS(
        "audio/x-raw, "
        "format = (string) S16LE, "
        "channels = (int) 1, "
        "rate = (int) [ 1, MAX ]"));

static GstStaticPadTemplate src_template =
GST_STATIC_PAD_TEMPLATE("src",
    GST_PAD_SRC,
    GST_PAD_ALWAYS,
    GST_STATIC_CAPS("text/x-raw, format= { utf8 }"));

static guint gst_kaldinnet2onlinedecoder_signals[LAST_SIGNAL];

#define gst_kaldinnet2onlinedecoder_parent_class parent_class
G_DEFINE_TYPE(Gstkaldinnet2onlinedecoder, gst_kaldinnet2onlinedecoder,
              GST_TYPE_ELEMENT);

static void gst_kaldinnet2onlinedecoder_load_word_syms(Gstkaldinnet2onlinedecoder * filter,
                                                       const GValue * value);

static void gst_kaldinnet2onlinedecoder_load_model(Gstkaldinnet2onlinedecoder * filter,
                                                   const GValue * value);

static void gst_kaldinnet2onlinedecoder_load_fst(Gstkaldinnet2onlinedecoder * filter,
                                                 const GValue * value);

static void gst_kaldinnet2onlinedecoder_load_lm_fst(Gstkaldinnet2onlinedecoder * filter,
                                                    const GValue * value);

static void gst_kaldinnet2onlinedecoder_load_big_lm(Gstkaldinnet2onlinedecoder * filter,
                                                    const GValue * value);

static void gst_kaldinnet2onlinedecoder_set_property(GObject * object,
                                                     guint prop_id,
                                                     const GValue * value,
                                                     GParamSpec * pspec);

static void gst_kaldinnet2onlinedecoder_get_property(GObject * object,
                                                     guint prop_id,
                                                     GValue * value,
                                                     GParamSpec * pspec);

static gboolean gst_kaldinnet2onlinedecoder_sink_event(GstPad * pad,
                                                       GstObject * parent,
                                                       GstEvent * event);

static GstFlowReturn gst_kaldinnet2onlinedecoder_chain(GstPad * pad,
                                                       GstObject * parent,
                                                       GstBuffer * buf);

static GstStateChangeReturn gst_kaldinnet2onlinedecoder_change_state(
    GstElement *element, GstStateChange transition);

static gboolean gst_kaldinnet2onlinedecoder_query(GstPad *pad, GstObject * parent, GstQuery * query);

static void gst_kaldinnet2onlinedecoder_finalize(GObject * object);

/* GObject vmethod implementations */

/* initialize the kaldinnet2onlinedecoder's class */
static void gst_kaldinnet2onlinedecoder_class_init(
    Gstkaldinnet2onlinedecoderClass * klass) {
  GObjectClass *gobject_class;
  GstElementClass *gstelement_class;

  gobject_class = (GObjectClass *) klass;
  gstelement_class = (GstElementClass *) klass;

  gobject_class->set_property = gst_kaldinnet2onlinedecoder_set_property;
  gobject_class->get_property = gst_kaldinnet2onlinedecoder_get_property;
  gobject_class->finalize = gst_kaldinnet2onlinedecoder_finalize;

  gstelement_class->change_state = gst_kaldinnet2onlinedecoder_change_state;

  g_object_class_install_property(
      gobject_class, PROP_SILENT,
      g_param_spec_boolean("silent", "Silent", "Silence the decoder",
      FALSE,
                           (GParamFlags) G_PARAM_READWRITE));
  g_object_class_install_property(
      gobject_class,
      PROP_MODEL,
      g_param_spec_string("model", "Acoustic model",
                          "Filename of the acoustic model",
                          DEFAULT_MODEL,
                          (GParamFlags) G_PARAM_READWRITE));
  g_object_class_install_property(
      gobject_class, PROP_FST,
      g_param_spec_string("fst", "Decoding FST", "Filename of the HCLG FST",
      DEFAULT_FST,
                          (GParamFlags) G_PARAM_READWRITE));
  g_object_class_install_property(
      gobject_class,
      PROP_WORD_SYMS,
      g_param_spec_string("word-syms", "Word symbols",
                          "Name of word symbols file (typically words.txt)",
                          DEFAULT_WORD_SYMS,
                          (GParamFlags) G_PARAM_READWRITE));
  g_object_class_install_property(
      gobject_class,
      PROP_PHONE_SYMS,
      g_param_spec_string("phone-syms", "Phoneme symbols",
                          "Name of phoneme symbols file (typically phones.txt)",
                          DEFAULT_PHONE_SYMS,
                          (GParamFlags) G_PARAM_READWRITE));

  g_object_class_install_property(
      gobject_class,
      PROP_DO_PHONE_ALIGNMENT,
      g_param_spec_boolean(
          "do-phone-alignment", "Phoneme-level alignment",
          "If true, output phoneme-level alignment",
          FALSE,
          (GParamFlags) G_PARAM_READWRITE));

  g_object_class_install_property(
      gobject_class,
      PROP_DO_ENDPOINTING,
      g_param_spec_boolean(
          "do-endpointing", "If true, apply endpoint detection",
          "If true, apply endpoint detection, and split the audio at endpoints",
          FALSE,
          (GParamFlags) G_PARAM_READWRITE));

  g_object_class_install_property(
      gobject_class,
      PROP_ADAPTATION_STATE,
      g_param_spec_string("adaptation-state", "Adaptation state",
                          "Current adaptation state, in stringified form, set to empty string to reset",
                          "",
                          (GParamFlags) G_PARAM_READWRITE));

  g_object_class_install_property(
      gobject_class,
      PROP_INVERSE_SCALE,
      g_param_spec_boolean(
          "inverse-scale", "If true, inverse acoustic scale in lattice",
          "If true, inverse the acoustic scaling of the output lattice",
          FALSE,
          (GParamFlags) G_PARAM_READWRITE));

  g_object_class_install_property(
      gobject_class,
      PROP_LMWT_SCALE,
      g_param_spec_float(
          "lmwt-scale", "LM weight for scaling output lattice",
          "LM scaling for the output lattice, usually in conjunction with inverse-scaling=true",
          G_MINFLOAT,
          G_MAXFLOAT,
          DEFAULT_LMWT_SCALE,
          (GParamFlags) G_PARAM_READWRITE));

  g_object_class_install_property(
      gobject_class,
      PROP_CHUNK_LENGTH_IN_SECS,
      g_param_spec_float(
          "chunk-length-in-secs", "Length of a audio chunk that is processed at a time",
          "Smaller values decrease latency, bigger values (e.g. 0.2) improve speed if multithreaded BLAS/MKL is used",
          0.05,
          G_MAXFLOAT,
          DEFAULT_CHUNK_LENGTH_IN_SECS,
          (GParamFlags) G_PARAM_READWRITE));

  g_object_class_install_property(
      gobject_class,
      PROP_TRACEBACK_PERIOD_IN_SECS,
      g_param_spec_float(
          "traceback-period-in-secs", "Time period after which new interim recognition result is sent",
          "Time period after which new interim recognition result is sent",
          0.05,
          G_MAXFLOAT,
          DEFAULT_TRACEBACK_PERIOD_IN_SECS,
          (GParamFlags) G_PARAM_READWRITE));

  g_object_class_install_property(
      gobject_class,
      PROP_LM_FST,
      g_param_spec_string(
          "lm-fst",
          "Language language model FST (G.fst), only needed when rescoring with the constant ARPA LM",
          "Old LM as FST (G.fst)", "", (GParamFlags) G_PARAM_READWRITE));

  g_object_class_install_property(
      gobject_class,
      PROP_BIG_LM_CONST_ARPA,
      g_param_spec_string(
          "big-lm-const-arpa",
          "Big language model in constant ARPA format (typically G.carpa), to be used for rescoring final lattices. Also requires 'lm-fst' property",
          "Big language model in constant ARPA format (typically G.carpa), to be used for rescoring final lattices. Also requires 'lm-fst' property",
          "", (GParamFlags) G_PARAM_READWRITE));

  g_object_class_install_property(
      gobject_class,
      PROP_USE_THREADED_DECODER,
      g_param_spec_boolean(
          "use-threaded-decoder",
          "Use a decoder that does feature calculation and decoding in separate threads (NB! must be set before other properties)",
          "Whether to use a threaded decoder (NB! must be set before other properties)",
          DEAFULT_USE_THREADED_DECODER,
          (GParamFlags) G_PARAM_READWRITE));

  gst_kaldinnet2onlinedecoder_signals[PARTIAL_RESULT_SIGNAL] = g_signal_new(
      "partial-result", G_TYPE_FROM_CLASS(klass), G_SIGNAL_RUN_LAST,
      G_STRUCT_OFFSET(Gstkaldinnet2onlinedecoderClass, partial_result),
      NULL,
      NULL, kaldi_marshal_VOID__STRING, G_TYPE_NONE, 1,
      G_TYPE_STRING);

  gst_kaldinnet2onlinedecoder_signals[FINAL_RESULT_SIGNAL] = g_signal_new(
      "final-result", G_TYPE_FROM_CLASS(klass), G_SIGNAL_RUN_LAST,
      G_STRUCT_OFFSET(Gstkaldinnet2onlinedecoderClass, final_result),
      NULL,
      NULL, kaldi_marshal_VOID__STRING, G_TYPE_NONE, 1,
      G_TYPE_STRING);

  gst_kaldinnet2onlinedecoder_signals[FINAL_PHONE_ALIGNMENT_SIGNAL] = g_signal_new(
      "final-phone-alignment", G_TYPE_FROM_CLASS(klass), G_SIGNAL_RUN_LAST,
      G_STRUCT_OFFSET(Gstkaldinnet2onlinedecoderClass, final_phone_alignment),
      NULL,
      NULL, kaldi_marshal_VOID__STRING, G_TYPE_NONE, 1,
      G_TYPE_STRING);

  gst_kaldinnet2onlinedecoder_signals[PARTIAL_PHONE_ALIGNMENT_SIGNAL] = g_signal_new(
      "partial-phone-alignment", G_TYPE_FROM_CLASS(klass), G_SIGNAL_RUN_LAST,
      G_STRUCT_OFFSET(Gstkaldinnet2onlinedecoderClass, partial_phone_alignment),
      NULL,
      NULL, kaldi_marshal_VOID__STRING, G_TYPE_NONE, 1,
      G_TYPE_STRING);

  gst_element_class_set_details_simple(
      gstelement_class, "KaldiNNet2OnlineDecoder", "Speech/Audio",
      "Convert speech to text", "Tanel Alumae <tanel.alumae@phon.ioc.ee>");


  gst_element_class_add_pad_template(gstelement_class,
                                     gst_static_pad_template_get(&src_template));
  gst_element_class_add_pad_template(
      gstelement_class, gst_static_pad_template_get(&sink_template));
}

/* initialize the new element
 * instantiate pads and add them to element
 * set pad calback functions
 * initialize instance structure
 */
static void gst_kaldinnet2onlinedecoder_init(
    Gstkaldinnet2onlinedecoder * filter) {
  bool tmp_bool;
  int32 tmp_int;
  uint32 tmp_uint;
  float tmp_float;
  double tmp_double;
  std::string tmp_string;

  filter->trans_model = NULL;
  filter->nnet = NULL;
  filter->decode_fst = NULL;

  filter->sinkpad = NULL;

  filter->sinkpad = gst_pad_new_from_static_template(&sink_template, "sink");
  gst_pad_set_event_function(
      filter->sinkpad,
      GST_DEBUG_FUNCPTR(gst_kaldinnet2onlinedecoder_sink_event));
  gst_pad_set_chain_function(
      filter->sinkpad, GST_DEBUG_FUNCPTR(gst_kaldinnet2onlinedecoder_chain));
  gst_pad_set_query_function(
      filter->sinkpad, GST_DEBUG_FUNCPTR(gst_kaldinnet2onlinedecoder_query));
  gst_pad_use_fixed_caps(filter->sinkpad);
  gst_element_add_pad(GST_ELEMENT(filter), filter->sinkpad);

  filter->srcpad = gst_pad_new_from_static_template(&src_template, "src");
  gst_pad_use_fixed_caps(filter->srcpad);
  gst_element_add_pad(GST_ELEMENT(filter), filter->srcpad);

  filter->silent = FALSE;
  filter->model_rspecifier = g_strdup(DEFAULT_MODEL);
  filter->fst_rspecifier = g_strdup(DEFAULT_FST);
  filter->word_syms_filename = g_strdup(DEFAULT_WORD_SYMS);
  filter->phone_syms_filename = g_strdup(DEFAULT_PHONE_SYMS);

  filter->do_phone_alignment = false;

  filter->simple_options = new SimpleOptionsGst();

  filter->endpoint_config = new OnlineEndpointConfig();
  filter->feature_config = new OnlineNnet2FeaturePipelineConfig();
  filter->nnet2_decoding_config = new OnlineNnet2DecodingConfig();
  filter->nnet2_decoding_threaded_config = new OnlineNnet2DecodingThreadedConfig();

  filter->endpoint_config->Register(filter->simple_options);
  filter->feature_config->Register(filter->simple_options);

  // since the properties of the decoders overlap, they need to be set in the correct order
  // we'll redo this if the use-threaded-decoder property is changed
  if (DEAFULT_USE_THREADED_DECODER) {
    filter->nnet2_decoding_config->Register(filter->simple_options);
    filter->nnet2_decoding_threaded_config->Register(filter->simple_options);
  } else {
    filter->nnet2_decoding_threaded_config->Register(filter->simple_options);
    filter->nnet2_decoding_config->Register(filter->simple_options);
  }

  // will be set later
  filter->feature_info = NULL;
  filter->sample_rate = 0;
  filter->decoding = false;
  filter->lmwt_scale = DEFAULT_LMWT_SCALE;
  filter->inverse_scale = FALSE;
  filter->chunk_length_in_secs = DEFAULT_CHUNK_LENGTH_IN_SECS;

  filter->lm_fst_name = g_strdup("");
  filter->big_lm_const_arpa_name = g_strdup("");

  filter->use_threaded_decoder = false;

  // init properties from various Kaldi Opts
  GstElementClass * klass = GST_ELEMENT_GET_CLASS(filter);

  std::vector<std::pair<std::string, SimpleOptions::OptionInfo> > option_info_list;
  option_info_list = filter->simple_options->GetOptionInfoList();
  int32 i = 0;
  for (vector<std::pair<std::string, SimpleOptions::OptionInfo> >::iterator dx =
      option_info_list.begin(); dx != option_info_list.end(); dx++) {
    std::pair<std::string, SimpleOptions::OptionInfo> result = (*dx);
    SimpleOptions::OptionInfo option_info = result.second;
    std::string name = result.first;
    switch (option_info.type) {
      case SimpleOptions::kBool:
        filter->simple_options->GetOption(name, &tmp_bool);
        g_object_class_install_property(
            G_OBJECT_CLASS(klass),
            PROP_LAST + i,
            g_param_spec_boolean(name.c_str(), option_info.doc.c_str(),
                                 option_info.doc.c_str(), tmp_bool,
                                 (GParamFlags) G_PARAM_READWRITE));
        break;
      case SimpleOptions::kInt32:
        filter->simple_options->GetOption(name, &tmp_int);
        g_object_class_install_property(
            G_OBJECT_CLASS(klass),
            PROP_LAST + i,
            g_param_spec_int(name.c_str(), option_info.doc.c_str(),
                             option_info.doc.c_str(),
                             G_MININT,
                             G_MAXINT, tmp_int,
                             (GParamFlags) G_PARAM_READWRITE));
        break;
      case SimpleOptions::kUint32:
        filter->simple_options->GetOption(name, &tmp_uint);
        g_object_class_install_property(
            G_OBJECT_CLASS(klass),
            PROP_LAST + i,
            g_param_spec_uint(name.c_str(), option_info.doc.c_str(),
                              option_info.doc.c_str(), 0,
                              G_MAXUINT,
                              tmp_uint, (GParamFlags) G_PARAM_READWRITE));
        break;
      case SimpleOptions::kFloat:
        filter->simple_options->GetOption(name, &tmp_float);
        g_object_class_install_property(
            G_OBJECT_CLASS(klass),
            PROP_LAST + i,
            g_param_spec_float(name.c_str(), option_info.doc.c_str(),
                               option_info.doc.c_str(),
                               -std::numeric_limits<float>::infinity(),
                               std::numeric_limits<float>::infinity(), tmp_float,
                               (GParamFlags) G_PARAM_READWRITE));
        break;
      case SimpleOptions::kDouble:
        filter->simple_options->GetOption(name, &tmp_double);
        g_object_class_install_property(
            G_OBJECT_CLASS(klass),
            PROP_LAST + i,
            g_param_spec_double(name.c_str(), option_info.doc.c_str(),
                                option_info.doc.c_str(),
                                -std::numeric_limits<double>::infinity(),
                                -std::numeric_limits<double>::infinity(), tmp_double,
                                (GParamFlags) G_PARAM_READWRITE));
        break;
      case SimpleOptions::kString:
        filter->simple_options->GetOption(name, &tmp_string);
        g_object_class_install_property(
            G_OBJECT_CLASS(klass),
            PROP_LAST + i,
            g_param_spec_string(name.c_str(), option_info.doc.c_str(),
                                option_info.doc.c_str(), tmp_string.c_str(),
                                (GParamFlags) G_PARAM_READWRITE));
        break;
    }
    i += 1;
  }
}

static void gst_kaldinnet2onlinedecoder_set_property(GObject * object,
                                                     guint prop_id,
                                                     const GValue * value,
                                                     GParamSpec * pspec) {


  Gstkaldinnet2onlinedecoder *filter = GST_KALDINNET2ONLINEDECODER(object);
  GST_DEBUG_OBJECT(filter, "Setting property %s", g_param_spec_get_name(pspec));

  switch (prop_id) {
    case PROP_SILENT:
      filter->silent = g_value_get_boolean(value);
      break;
    case PROP_MODEL:
      gst_kaldinnet2onlinedecoder_load_model(filter, value);
      break;
    case PROP_FST:
      gst_kaldinnet2onlinedecoder_load_fst(filter, value);
      break;
    case PROP_WORD_SYMS:
      gst_kaldinnet2onlinedecoder_load_word_syms(filter, value);
      break;
    case PROP_PHONE_SYMS:
      g_free(filter->phone_syms_filename);
      filter->phone_syms_filename = g_value_dup_string(value);
      break;
    case PROP_DO_PHONE_ALIGNMENT:
      filter->do_phone_alignment = g_value_get_boolean(value);
      break;
    case PROP_DO_ENDPOINTING:
      filter->do_endpointing = g_value_get_boolean(value);
      break;
    case PROP_INVERSE_SCALE:
      filter->inverse_scale = g_value_get_boolean(value);
      break;
    case PROP_LMWT_SCALE:
      filter->lmwt_scale = g_value_get_float(value);
      break;
    case PROP_CHUNK_LENGTH_IN_SECS:
      filter->chunk_length_in_secs = g_value_get_float(value);
      break;
    case PROP_TRACEBACK_PERIOD_IN_SECS:
      filter->traceback_period_in_secs = g_value_get_float(value);
      break;
    case PROP_LM_FST:
      gst_kaldinnet2onlinedecoder_load_lm_fst(filter, value);
      break;
    case PROP_BIG_LM_CONST_ARPA:
      gst_kaldinnet2onlinedecoder_load_big_lm(filter, value);
      break;
    case PROP_USE_THREADED_DECODER:
      filter->use_threaded_decoder = g_value_get_boolean(value);
      if (filter->use_threaded_decoder) {
        filter->nnet2_decoding_threaded_config->Register(filter->simple_options);
      } else {
        filter->nnet2_decoding_config->Register(filter->simple_options);
      }
      break;
    case PROP_ADAPTATION_STATE:
      {
        if (G_VALUE_HOLDS_STRING(value)) {
          gchar * adaptation_state_string = g_value_dup_string(value);
          if (strlen(adaptation_state_string) > 0) {
            std::istringstream str(adaptation_state_string);
            try {
              filter->adaptation_state->Read(str, false);
            } catch (std::runtime_error& e) {
              GST_WARNING_OBJECT(filter, "Failed to read adaptation state from given string, resetting instead");
              delete filter->adaptation_state;
              filter->adaptation_state = new OnlineIvectorExtractorAdaptationState(
                  filter->feature_info->ivector_extractor_info);
            }
          } else {
            GST_DEBUG_OBJECT(filter, "Resetting adaptation state");
            delete filter->adaptation_state;
            filter->adaptation_state = new OnlineIvectorExtractorAdaptationState(
                filter->feature_info->ivector_extractor_info);
          }
          delete adaptation_state_string;
        } else {
          GST_DEBUG_OBJECT(filter, "Resetting adaptation state");
          delete filter->adaptation_state;
          filter->adaptation_state = new OnlineIvectorExtractorAdaptationState(
              filter->feature_info->ivector_extractor_info);
        }
      }
      break;
    default:
      if (prop_id >= PROP_LAST) {
        const gchar* name = g_param_spec_get_name(pspec);
        SimpleOptions::OptionType option_type;
        if (filter->simple_options->GetOptionType(std::string(name),
                                                  &option_type)) {
          switch (option_type) {
            case SimpleOptions::kBool:
              filter->simple_options->SetOption(name,
                                                (bool)g_value_get_boolean(value));
              break;
            case SimpleOptions::kInt32:
              filter->simple_options->SetOption(name, g_value_get_int(value));
              break;
            case SimpleOptions::kUint32:
              filter->simple_options->SetOption(name, g_value_get_uint(value));
              break;
            case SimpleOptions::kFloat:
              filter->simple_options->SetOption(name, g_value_get_float(value));
              break;
            case SimpleOptions::kDouble:
              filter->simple_options->SetOption(name,
                                                g_value_get_double(value));
              break;
            case SimpleOptions::kString:
              filter->simple_options->SetOption(name,
                                                g_value_dup_string(value));
              break;
          }
          break;
        }
      }
      G_OBJECT_WARN_INVALID_PROPERTY_ID(object, prop_id, pspec);
      break;
  }
}

static void gst_kaldinnet2onlinedecoder_get_property(GObject * object,
                                                     guint prop_id,
                                                     GValue * value,
                                                     GParamSpec * pspec) {
  bool tmp_bool;
  int32 tmp_int;
  uint32 tmp_uint;
  float tmp_float;
  double tmp_double;
  std::string tmp_string;
  std::ostringstream string_stream;

  Gstkaldinnet2onlinedecoder *filter = GST_KALDINNET2ONLINEDECODER(object);

  switch (prop_id) {
    case PROP_SILENT:
      g_value_set_boolean(value, filter->silent);
      break;
    case PROP_MODEL:
      g_value_set_string(value, filter->model_rspecifier);
      break;
    case PROP_FST:
      g_value_set_string(value, filter->fst_rspecifier);
      break;
    case PROP_WORD_SYMS:
      g_value_set_string(value, filter->word_syms_filename);
      break;
    case PROP_PHONE_SYMS:
      g_value_set_string(value, filter->phone_syms_filename);
      break;
    case PROP_DO_PHONE_ALIGNMENT:
      g_value_set_boolean(value, filter->do_phone_alignment);
      break;
    case PROP_DO_ENDPOINTING:
      g_value_set_boolean(value, filter->do_endpointing);
      break;
    case PROP_INVERSE_SCALE:
      g_value_set_boolean(value, filter->inverse_scale);
      break;
    case PROP_LMWT_SCALE:
      g_value_set_float(value, filter->lmwt_scale);
      break;
    case PROP_CHUNK_LENGTH_IN_SECS:
      g_value_set_float(value, filter->chunk_length_in_secs);
      break;
    case PROP_TRACEBACK_PERIOD_IN_SECS:
      g_value_set_float(value, filter->traceback_period_in_secs);
      break;
    case PROP_LM_FST:
      g_value_set_string(value, filter->lm_fst_name);
      break;
    case PROP_BIG_LM_CONST_ARPA:
      g_value_set_string(value, filter->big_lm_const_arpa_name);
      break;
    case PROP_USE_THREADED_DECODER:
      g_value_set_boolean(value, filter->use_threaded_decoder);
      break;

    case PROP_ADAPTATION_STATE:
      string_stream.clear();
      if (filter->adaptation_state) {
          filter->adaptation_state->Write(string_stream, false);
          g_value_set_string(value, string_stream.str().c_str());
      } else {
          g_value_set_string(value, "");
      }
      break;
    default:
      if (prop_id >= PROP_LAST) {
        const gchar* name = g_param_spec_get_name(pspec);
        SimpleOptions::OptionType option_type;
        if (filter->simple_options->GetOptionType(std::string(name),
                                                  &option_type)) {
          switch (option_type) {
            case SimpleOptions::kBool:
              filter->simple_options->GetOption(name, &tmp_bool);
              g_value_set_boolean(value, tmp_bool);
              break;
            case SimpleOptions::kInt32:
              filter->simple_options->GetOption(name, &tmp_int);
              g_value_set_int(value, tmp_int);
              break;
            case SimpleOptions::kUint32:
              filter->simple_options->GetOption(name, &tmp_uint);
              g_value_set_uint(value, tmp_uint);
              break;
            case SimpleOptions::kFloat:
              filter->simple_options->GetOption(name, &tmp_float);
              g_value_set_float(value, tmp_float);
              break;
            case SimpleOptions::kDouble:
              filter->simple_options->GetOption(name, &tmp_double);
              g_value_set_double(value, tmp_double);
              break;
            case SimpleOptions::kString:
              filter->simple_options->GetOption(name, &tmp_string);
              g_value_set_string(value, tmp_string.c_str());
              break;
          }
          break;
        }
      }
      G_OBJECT_WARN_INVALID_PROPERTY_ID(object, prop_id, pspec);
      break;
  }
}

static void gst_kaldinnet2onlinedecoder_final_result(
    Gstkaldinnet2onlinedecoder * filter, CompactLattice &clat,
    int64 *tot_num_frames, double *tot_like, guint *num_words) {
  if (clat.NumStates() == 0) {
    KALDI_WARN<< "Empty lattice.";
    return;
  }
  CompactLattice best_path_clat;

  if (filter->inverse_scale) {
    BaseFloat inv_acoustic_scale = 1.0;
    if (filter->use_threaded_decoder) {
      inv_acoustic_scale = 1.0 / filter->
          nnet2_decoding_threaded_config->acoustic_scale;
    } else {
      inv_acoustic_scale = 1.0 / filter->nnet2_decoding_config->
          decodable_opts.acoustic_scale;
    }

    fst::ScaleLattice(fst::AcousticLatticeScale(inv_acoustic_scale), &clat);
  }

  fst::ScaleLattice(fst::LatticeScale(filter->lmwt_scale, 1.0), &clat);

  CompactLatticeShortestPath(clat, &best_path_clat);

  Lattice best_path_lat;
  ConvertLattice(best_path_clat, &best_path_lat);

  double likelihood;
  LatticeWeight weight;
  int32 num_frames;
  std::vector<int32> alignment;
  std::vector<int32> words;
  GetLinearSymbolSequence(best_path_lat, &alignment, &words, &weight);
  num_frames = alignment.size();
  likelihood = -(weight.Value1() + weight.Value2());
  *tot_num_frames += num_frames;
  *tot_like += likelihood;
  GST_DEBUG_OBJECT(filter, "Likelihood per frame for is %f over %d frames",
      (likelihood / num_frames), num_frames);

  std::stringstream sentence;
  for (size_t i = 0; i < words.size(); i++) {
    std::string s = filter->word_syms->Find(words[i]);
    if (s == "")
    GST_ERROR_OBJECT(filter, "Word-id %d not in symbol table.", words[i]);
    if (i > 0) {
      sentence << " ";
    }
    sentence << s;
  }
  GST_DEBUG_OBJECT(filter, "Final: %s", sentence.str().c_str());

  guint hyp_length = sentence.str().length();
  *num_words = hyp_length;
  if (hyp_length > 0) {
    if (filter->do_phone_alignment) {
        if (strcmp(filter->phone_syms_filename, "") == 0) {
            GST_ERROR_OBJECT(filter, "Phoneme symbol table filename (phone-syms) must be set to do phone alignment.");
        } else if (filter->phone_syms == NULL) {
            GST_ERROR_OBJECT(filter, "Phoneme symbol table wasn't loaded correctly. Not performing alignment.");
        } else {
            GST_DEBUG_OBJECT(filter, "Phoneme alignment...");

            // Output the alignment with the weights
            std::vector<std::vector<int32> > split;
            SplitToPhones(*filter->trans_model, alignment, &split);

            GST_DEBUG_OBJECT(filter, "Split to phones finished");

            BaseFloat frame_shift = filter->feature_info->FrameShiftInSeconds();
            std::vector<std::pair<int32, BaseFloat> > pairs;
            std::stringstream phone_alignment;

            for (size_t i = 0; i < split.size(); i++) {
              GST_DEBUG_OBJECT(filter, "Iterating over splits split[%lu].size() == %lu", i, split[i].size());
              KALDI_ASSERT(split[i].size() > 0);
              int32 phone = filter->trans_model->TransitionIdToPhone(split[i][0]);
              std::string s = filter->phone_syms->Find(phone);
              if (s == "")
                GST_ERROR_OBJECT(filter, "Phoneme-id %d not in symbol table.", phone);

              int32 num_repeats = split[i].size();

              phone_alignment << s << " " << num_repeats*frame_shift << std::endl;

              pairs.push_back(std::make_pair(phone, num_repeats*frame_shift));
            }

            guint pali_length = phone_alignment.str().length();
            GstBuffer *pali_buffer = gst_buffer_new_and_alloc(pali_length + 1);
            gst_buffer_fill(pali_buffer, 0, phone_alignment.str().c_str(), pali_length);
            gst_buffer_memset(pali_buffer, pali_length, '\n', 1);
            gst_pad_push(filter->srcpad, pali_buffer);

            /* Emit a signal for applications. */
            g_signal_emit(filter, gst_kaldinnet2onlinedecoder_signals[FINAL_PHONE_ALIGNMENT_SIGNAL], 0, phone_alignment.str().c_str());
        }
    }

    GstBuffer *buffer = gst_buffer_new_and_alloc(hyp_length + 1);
    gst_buffer_fill(buffer, 0, sentence.str().c_str(), hyp_length);
    gst_buffer_memset(buffer, hyp_length, '\n', 1);
    gst_pad_push(filter->srcpad, buffer);

    /* Emit a signal for applications. */
    g_signal_emit(filter, gst_kaldinnet2onlinedecoder_signals[FINAL_RESULT_SIGNAL], 0, sentence.str().c_str());
  }
}

static void gst_kaldinnet2onlinedecoder_partial_result(
    Gstkaldinnet2onlinedecoder * filter, const Lattice lat) {
  LatticeWeight weight;
  std::vector<int32> alignment;
  std::vector<int32> words;
  GetLinearSymbolSequence(lat, &alignment, &words, &weight);

  std::stringstream sentence;
  for (size_t i = 0; i < words.size(); i++) {
    std::string s = filter->word_syms->Find(words[i]);
    if (s == "")
      GST_ERROR_OBJECT(filter, "Word-id %d  not in symbol table.", words[i]);
    if (i > 0) {
      sentence << " ";
    }
    sentence << s;
  }
  GST_DEBUG_OBJECT(filter, "Partial: %s", sentence.str().c_str());
  if (sentence.str().length() > 0) {
    /* Emit a signal for applications. */
    g_signal_emit(filter,
                  gst_kaldinnet2onlinedecoder_signals[PARTIAL_RESULT_SIGNAL], 0,
                  sentence.str().c_str());
  }
}

static bool gst_kaldinnet2onlinedecoder_rescore_big_lm(
    Gstkaldinnet2onlinedecoder * filter, CompactLattice &clat, CompactLattice &result_lat) {

  Lattice tmp_lattice;
  ConvertLattice(clat, &tmp_lattice);
  // Before composing with the LM FST, we scale the lattice weights
  // by the inverse of "lm_scale".  We'll later scale by "lm_scale".
  // We do it this way so we can determinize and it will give the
  // right effect (taking the "best path" through the LM) regardless
  // of the sign of lm_scale.
  fst::ScaleLattice(fst::GraphLatticeScale(-1.0), &tmp_lattice);
  ArcSort(&tmp_lattice, fst::OLabelCompare<LatticeArc>());

  Lattice composed_lat;
  // Could just do, more simply: Compose(lat, lm_fst, &composed_lat);
  // and not have lm_compose_cache at all.
  // The command below is faster, though; it's constant not
  // logarithmic in vocab size.

  TableCompose(tmp_lattice, *(filter->lm_fst), &composed_lat, filter->lm_compose_cache);

  Invert(&composed_lat); // make it so word labels are on the input.
  CompactLattice determinized_lat;
  DeterminizeLattice(composed_lat, &determinized_lat);
  fst::ScaleLattice(fst::GraphLatticeScale(-1.0), &determinized_lat);
  if (determinized_lat.Start() == fst::kNoStateId) {
    GST_INFO_OBJECT(filter, "Empty lattice (incompatible LM?)");
    return false;
  } else {
    fst::ScaleLattice(fst::GraphLatticeScale(1.0), &determinized_lat);
    ArcSort(&determinized_lat, fst::OLabelCompare<CompactLatticeArc>());

    // Wraps the ConstArpaLm format language model into FST. We re-create it
    // for each lattice to prevent memory usage increasing with time.
    ConstArpaLmDeterministicFst const_arpa_fst(*(filter->big_lm_const_arpa));

    // Composes lattice with language model.
    CompactLattice composed_clat;
    ComposeCompactLatticeDeterministic(determinized_lat,
                                       &const_arpa_fst, &composed_clat);

    // Determinizes the composed lattice.
    Lattice composed_lat;
    ConvertLattice(composed_clat, &composed_lat);
    Invert(&composed_lat);
    DeterminizeLattice(composed_lat, &result_lat);
    fst::ScaleLattice(fst::GraphLatticeScale(1.0), &result_lat);
    if (result_lat.Start() == fst::kNoStateId) {
      GST_INFO_OBJECT(filter, "Empty lattice (incompatible LM?)");
      return false;
    }
  }
  return true;
}

static void gst_kaldinnet2onlinedecoder_threaded_decode_segment(Gstkaldinnet2onlinedecoder * filter,
                                                      bool &more_data,
                                                      int32 chunk_length,
                                                      BaseFloat traceback_period_secs,
                                                      Vector<BaseFloat> *remaining_wave_part) {
    SingleUtteranceNnet2DecoderThreaded decoder(*(filter->nnet2_decoding_threaded_config),
                                        *(filter->trans_model), *(filter->nnet),
                                        *(filter->decode_fst),
                                        *(filter->feature_info),
                                        *(filter->adaptation_state));

    Vector<BaseFloat> wave_part = Vector<BaseFloat>(chunk_length);
    GST_DEBUG_OBJECT(filter, "Reading audio in %d sample chunks...",
                     wave_part.Dim());
    BaseFloat last_traceback = 0.0;
    BaseFloat num_seconds_decoded = 0.0;
    if (remaining_wave_part->Dim() > 0) {
      GST_DEBUG_OBJECT(filter, "Submitting remaining wave of size %d", remaining_wave_part->Dim());
      decoder.AcceptWaveform(filter->sample_rate, *remaining_wave_part);
      while (decoder.NumFramesReceivedApprox() - decoder.NumFramesDecoded() > 100) {
        Sleep(0.1);
      }
    }
    while (true) {
      more_data = filter->audio_source->Read(&wave_part);
      GST_DEBUG_OBJECT(filter, "Submitting wave of size: %d", wave_part.Dim());
      decoder.AcceptWaveform(filter->sample_rate, wave_part);
      if (!more_data) {
        decoder.InputFinished();
        break;
      }

      if (filter->do_endpointing) {
        GST_DEBUG_OBJECT(filter, "Before the sleep check: Frames received: ~ %d, frames decoded: %d, pieces pending: %d",
                         decoder.NumFramesReceivedApprox(),
                         decoder.NumFramesDecoded(),
                         decoder.NumWaveformPiecesPending());

        // Wait until there are less than one second of frames left to decode
        // Depends of the frame shift, but one second is also selected arbitrarily
        while (decoder.NumFramesReceivedApprox() - decoder.NumFramesDecoded() > 100) {
          Sleep(0.1);
        }

        GST_DEBUG_OBJECT(filter, "After the sleep check: Frames received: ~ %d, frames decoded: %d, pieces pending: %d",
                         decoder.NumFramesReceivedApprox(),
                         decoder.NumFramesDecoded(),
                         decoder.NumWaveformPiecesPending());

        if ((decoder.NumFramesDecoded() > 0)
            && decoder.EndpointDetected(*(filter->endpoint_config))) {
          decoder.TerminateDecoding();
          GST_DEBUG_OBJECT(filter, "Endpoint detected!");
          break;
        }
      }
      num_seconds_decoded += filter->chunk_length_in_secs;
      if ((num_seconds_decoded - last_traceback > traceback_period_secs)
          && (decoder.NumFramesDecoded() > 0)) {
        Lattice lat;
        decoder.GetBestPath(false, &lat, NULL);
        gst_kaldinnet2onlinedecoder_partial_result(filter, lat);
        last_traceback += traceback_period_secs;
      }
    }

    decoder.Wait();
    decoder.GetRemainingWaveform(remaining_wave_part);
    GST_DEBUG_OBJECT(filter, "Remaining waveform size: %d", remaining_wave_part->Dim());

    if (num_seconds_decoded > 0.1) {
      GST_DEBUG_OBJECT(filter, "Getting lattice..");
      decoder.FinalizeDecoding();
      CompactLattice clat;
      bool end_of_utterance = true;
      decoder.GetLattice(end_of_utterance, &clat, NULL);
      GST_DEBUG_OBJECT(filter, "Lattice done");
      if ((filter->lm_fst != NULL) && (filter->big_lm_const_arpa != NULL)) {
        GST_DEBUG_OBJECT(filter, "Rescoring lattice with a big LM");
        CompactLattice rescored_lat;
        if (gst_kaldinnet2onlinedecoder_rescore_big_lm(filter, clat, rescored_lat)) {
          clat = rescored_lat;
        }
      }

      double tot_like = 0.0;
      int64 num_frames = 0;

      guint num_words = 0;
      gst_kaldinnet2onlinedecoder_final_result(filter, clat, &num_frames,
                                               &tot_like, &num_words);
      if (num_words > 0) {
        // Only update adaptation state if the utterance was not empty
        decoder.GetAdaptationState(filter->adaptation_state);
      }
    } else {
      GST_DEBUG_OBJECT(filter, "Less than 0.1 seconds decoded, discarding");
    }

}

static void gst_kaldinnet2onlinedecoder_unthreaded_decode_segment(Gstkaldinnet2onlinedecoder * filter,
                                                        bool &more_data,
                                                        int32 chunk_length,
                                                        BaseFloat traceback_period_secs) {

  OnlineNnet2FeaturePipeline feature_pipeline(*(filter->feature_info));
  feature_pipeline.SetAdaptationState(*(filter->adaptation_state));
  SingleUtteranceNnet2Decoder decoder(*(filter->nnet2_decoding_config),
                                      *(filter->trans_model), *(filter->nnet),
                                      *(filter->decode_fst),
                                      &feature_pipeline);

  Vector<BaseFloat> wave_part = Vector<BaseFloat>(chunk_length);
  GST_DEBUG_OBJECT(filter, "Reading audio in %d sample chunks...",
                   wave_part.Dim());
  BaseFloat last_traceback = 0.0;
  BaseFloat num_seconds_decoded = 0.0;
  while (true) {
    more_data = filter->audio_source->Read(&wave_part);
    feature_pipeline.AcceptWaveform(filter->sample_rate, wave_part);
    if (!more_data) {
      feature_pipeline.InputFinished();
    }
    decoder.AdvanceDecoding();
    if (!more_data) {
      break;
    }
    GST_DEBUG_OBJECT(filter, "%d frames decoded", decoder.NumFramesDecoded());
    if (filter->do_endpointing
        && (decoder.NumFramesDecoded() > 0)
        && decoder.EndpointDetected(*(filter->endpoint_config))) {
      GST_DEBUG_OBJECT(filter, "Endpoint detected!");
      break;
    }
    num_seconds_decoded += filter->chunk_length_in_secs;
    if ((num_seconds_decoded - last_traceback > traceback_period_secs)
        && (decoder.NumFramesDecoded() > 0)) {
      Lattice lat;
      decoder.GetBestPath(false, &lat);
      gst_kaldinnet2onlinedecoder_partial_result(filter, lat);
      last_traceback += traceback_period_secs;
    }
  }
  if (num_seconds_decoded > 0.1) {
    GST_DEBUG_OBJECT(filter, "Getting lattice..");
    decoder.FinalizeDecoding();
    CompactLattice clat;
    bool end_of_utterance = true;
    decoder.GetLattice(end_of_utterance, &clat);
    GST_DEBUG_OBJECT(filter, "Lattice done");
    if ((filter->lm_fst != NULL) && (filter->big_lm_const_arpa != NULL)) {
      GST_DEBUG_OBJECT(filter, "Rescoring lattice with a big LM");
      CompactLattice rescored_lat;
      if (gst_kaldinnet2onlinedecoder_rescore_big_lm(filter, clat, rescored_lat)) {
        clat = rescored_lat;
      }
    }

    double tot_like = 0.0;
    int64 num_frames = 0;

    guint num_words = 0;
    gst_kaldinnet2onlinedecoder_final_result(filter, clat, &num_frames,
                                             &tot_like, &num_words);
    if (num_words > 0) {
      // Only update adaptation state if the utterance was not empty
      feature_pipeline.GetAdaptationState(filter->adaptation_state);
    }
  } else {
    GST_DEBUG_OBJECT(filter, "Less than 0.1 seconds decoded, discarding");
  }
}

static void gst_kaldinnet2onlinedecoder_loop(
    Gstkaldinnet2onlinedecoder * filter) {

  GST_DEBUG_OBJECT(filter, "Starting decoding loop..");
  BaseFloat traceback_period_secs = filter->traceback_period_in_secs;

  int32 chunk_length = int32(filter->sample_rate * filter->chunk_length_in_secs);

  bool more_data = true;
  Vector<BaseFloat> remaining_wave_part;
  while (more_data) {
    if (filter->use_threaded_decoder) {
      gst_kaldinnet2onlinedecoder_threaded_decode_segment(filter, more_data, chunk_length, traceback_period_secs, &remaining_wave_part);
    } else {
      gst_kaldinnet2onlinedecoder_unthreaded_decode_segment(filter, more_data, chunk_length, traceback_period_secs);
    }
  }

  GST_DEBUG_OBJECT(filter, "Finished decoding loop");
  GST_DEBUG_OBJECT(filter, "Pushing EOS event");
  gst_pad_push_event(filter->srcpad, gst_event_new_eos());

  GST_DEBUG_OBJECT(filter, "Pausing decoding task");
  gst_pad_pause_task(filter->srcpad);
  delete filter->audio_source;
  filter->audio_source = new GstBufferSource();
  filter->decoding = false;
}

/* GstElement vmethod implementations */

static gboolean
gst_kaldinnet2onlinedecoder_query (GstPad *pad, GstObject * parent, GstQuery * query) {
  gboolean ret;
  Gstkaldinnet2onlinedecoder *filter;

  filter = GST_KALDINNET2ONLINEDECODER(parent);

  switch (GST_QUERY_TYPE (query)) {
    case GST_QUERY_CAPS: {
      if (filter->feature_info == NULL) {
        filter->feature_info = new OnlineNnet2FeaturePipelineInfo(*(filter->feature_config));
        filter->sample_rate = (int) filter->feature_info->mfcc_opts.frame_opts.samp_freq;
      }
      GstCaps *new_caps = gst_caps_new_simple ("audio/x-raw",
            "format", G_TYPE_STRING, "S16LE",
            "rate", G_TYPE_INT, filter->sample_rate,
            "channels", G_TYPE_INT, 1, NULL);

      GST_DEBUG_OBJECT (filter, "Setting caps query result: %" GST_PTR_FORMAT, new_caps);
      gst_query_set_caps_result (query, new_caps);
      gst_caps_unref (new_caps);
      ret = TRUE;
      break;
    }
    default:
      ret = gst_pad_query_default (pad, parent, query);
      break;
  }
  return ret;
}



/* this function handles sink events */
static gboolean gst_kaldinnet2onlinedecoder_sink_event(GstPad * pad,
                                                       GstObject * parent,
                                                       GstEvent * event) {
  gboolean ret;
  Gstkaldinnet2onlinedecoder *filter;

  filter = GST_KALDINNET2ONLINEDECODER(parent);

  GST_DEBUG_OBJECT(filter, "Handling %s event", GST_EVENT_TYPE_NAME(event));

  switch (GST_EVENT_TYPE(event)) {
    case GST_EVENT_SEGMENT: {
      GST_DEBUG_OBJECT(filter, "Starting decoding task");
      filter->decoding = true;
      gst_pad_start_task(filter->srcpad,
                         (GstTaskFunction) gst_kaldinnet2onlinedecoder_loop,
                         filter, NULL);

      GST_DEBUG_OBJECT(filter, "Started decoding task");
      ret = TRUE;
      break;
    }
    case GST_EVENT_CAPS: {
      ret = TRUE;
      break;
    }
    case GST_EVENT_EOS: {
      /* end-of-stream, we should close down all stream leftovers here */
      GST_DEBUG_OBJECT(filter, "EOS received");
      if (filter->decoding) {
        filter->audio_source->SetEnded(true);
      } else {
        GST_DEBUG_OBJECT(filter, "EOS received while not decoding, pushing EOS out");
        gst_pad_push_event(filter->srcpad, gst_event_new_eos());
      }
      ret = TRUE;
      break;
    }
    default:
      ret = gst_pad_event_default(pad, parent, event);
      break;
  }
  return ret;
}

/* chain function
 * this function does the actual processing
 */
static GstFlowReturn gst_kaldinnet2onlinedecoder_chain(GstPad * pad,
                                                       GstObject * parent,
                                                       GstBuffer * buf) {
  Gstkaldinnet2onlinedecoder *filter = GST_KALDINNET2ONLINEDECODER(parent);

  if (G_UNLIKELY(!filter->audio_source))
    goto not_negotiated;
  if (!filter->silent) {
    GST_DEBUG_OBJECT(filter, "Pushing buffer of length %zu", gst_buffer_get_size(buf));
    filter->audio_source->PushBuffer(buf);
  }
  gst_buffer_unref(buf);
  return GST_FLOW_OK;

  /* special cases */
  not_negotiated: {
    GST_ELEMENT_ERROR(filter, CORE, NEGOTIATION, (NULL),
                      ("decoder wasn't allocated before chain function"));

    gst_buffer_unref(buf);
    return GST_FLOW_NOT_NEGOTIATED;
  }
}

static void
gst_kaldinnet2onlinedecoder_load_word_syms(Gstkaldinnet2onlinedecoder * filter,
                                           const GValue * value) {
    if (G_VALUE_HOLDS_STRING(value)) {
        gchar* str = g_value_dup_string(value);

        // Check if the model has changed
        if (strcmp(str, filter->word_syms_filename) != 0 && strcmp(str, "") != 0) {
            try {
                GST_DEBUG_OBJECT(filter, "Loading word symbols file: %s", str);

                fst::SymbolTable * new_word_syms = fst::SymbolTable::ReadText(str);
                if (!new_word_syms) {
                    throw std::runtime_error("FST Symbol Table not read.");
                }

                // Delete old objects if needed
                if (filter->word_syms) {
                    delete filter->word_syms;
                }

                // Replace the symbol table
                filter->word_syms = new_word_syms;

                // Only change the parameter if it has worked correctly
                g_free(filter->word_syms_filename);
                filter->word_syms_filename = g_strdup(str);

            } catch (std::runtime_error& e) {
              GST_WARNING_OBJECT(filter, "Error loading the word symbol table: %s", str);
            }
        }

        g_free(str);
    } else {
        GST_WARNING_OBJECT(filter, "Word symbols filename property must be a string. Ignoring it.");
    }
}

static void
gst_kaldinnet2onlinedecoder_load_model(Gstkaldinnet2onlinedecoder * filter,
                                       const GValue * value) {
    if (G_VALUE_HOLDS_STRING(value)) {
        gchar* str = g_value_dup_string(value);

        // Check if the model has changed
        if (strcmp(str, filter->model_rspecifier) != 0 && strcmp(str, "") != 0) {
            // Build objects if needed
            if (!filter->trans_model) {
                filter->trans_model = new TransitionModel();
            }

            if (!filter->nnet) {
                filter->nnet = new nnet2::AmNnet();
            }

            // Make the objects read the new models
            try {
                bool binary;
                Input ki(str, &binary);
                filter->trans_model->Read(ki.Stream(), binary);
                filter->nnet->Read(ki.Stream(), binary);

                // Only change the parameter if it has worked correctly
                g_free(filter->model_rspecifier);
                filter->model_rspecifier = g_strdup(str);

            } catch (std::runtime_error& e) {
                GST_WARNING_OBJECT(filter, "Error loading the model: %s", str);
            }
        }

        g_free(str);
    } else {
        GST_WARNING_OBJECT(filter, "Model property must be a Kaldi rspecifier string. Ignoring it.");
    }
}

static void
gst_kaldinnet2onlinedecoder_load_fst(Gstkaldinnet2onlinedecoder * filter,
                                     const GValue * value) {
    if (G_VALUE_HOLDS_STRING(value)) {
        gchar* str = g_value_dup_string(value);

        // Check if the model has changed
        if (strcmp(str, filter->fst_rspecifier) != 0 && strcmp(str, "") != 0) {
            try {
                GST_DEBUG_OBJECT(filter, "Loading decoder graph: %s", str);

                fst::Fst<fst::StdArc> * new_decode_fst = fst::ReadFstKaldi(str);

                // Delete objects if needed
                if (filter->decode_fst) {
                    delete filter->decode_fst;
                }

                // Replace the decoding graph
                filter->decode_fst = new_decode_fst;

                // Only change the parameter if it has worked correctly
                g_free(filter->fst_rspecifier);
                filter->fst_rspecifier = g_strdup(str);

            } catch (std::runtime_error& e) {
              GST_WARNING_OBJECT(filter, "Error loading the FST decoding graph: %s", str);
            }
        }

        g_free(str);
    } else {
        GST_WARNING_OBJECT(filter, "FST property must be a Kaldi rspecifier string. Ignoring it.");
    }
}

static void
gst_kaldinnet2onlinedecoder_load_lm_fst(Gstkaldinnet2onlinedecoder * filter,
                                        const GValue * value) {
  if (G_VALUE_HOLDS_STRING(value)) {
    gchar* str = g_value_dup_string(value);

    // Check if the model has changed
    if (strcmp(str, filter->lm_fst_name) != 0 && strcmp(str, "") != 0) {
      try {
        GST_DEBUG_OBJECT(filter, "Loading baseline language model FST: %s", str);

        // Delete objects if needed
        if (filter->lm_fst) {
          delete filter->lm_fst;
        }
        if (filter->lm_compose_cache) {
          delete filter->lm_compose_cache;
        }

        fst::script::MutableFstClass *fst =
            fst::script::MutableFstClass::Read(str, true);
        fst::script::Project(fst, fst::PROJECT_OUTPUT);

        const fst::Fst<fst::StdArc> *tmp_fst = fst->GetFst<fst::StdArc>();

        fst::VectorFst<fst::StdArc> *std_lm_fst = new fst::VectorFst<fst::StdArc>(*tmp_fst);

        if (std_lm_fst->Properties(fst::kILabelSorted, true) == 0) {
          // Make sure LM is sorted on ilabel.
          fst::ILabelCompare<fst::StdArc> ilabel_comp;
          fst::ArcSort(std_lm_fst, ilabel_comp);
        }

        // mapped_fst is the LM fst interpreted using the LatticeWeight semiring,
        // with all the cost on the first member of the pair (since it's a graph
        // weight).
        int32 num_states_cache = 50000;
        fst::CacheOptions cache_opts(true, num_states_cache);
        fst::StdToLatticeMapper<BaseFloat> mapper;
        filter->lm_fst = new fst::MapFst<fst::StdArc, LatticeArc,
            fst::StdToLatticeMapper<BaseFloat> >(*std_lm_fst, mapper, cache_opts);
        delete std_lm_fst;
        delete fst;
        // FIXME: maybe?
        //delete tmp_fst;

        // The next fifteen or so lines are a kind of optimization and
        // can be ignored if you just want to understand what is going on.
        // Change the options for TableCompose to match the input
        // (because it's the arcs of the LM FST we want to do lookup
        // on).
        fst::TableComposeOptions compose_opts(fst::TableMatcherOptions(),
                                              true, fst::SEQUENCE_FILTER,
                                              fst::MATCH_INPUT);

        // The following is an optimization for the TableCompose
        // composition: it stores certain tables that enable fast
        // lookup of arcs during composition.
        filter->lm_compose_cache = new fst::TableComposeCache<fst::Fst<LatticeArc> >(compose_opts);

        // Only change the parameter if it has worked correctly
        g_free(filter->lm_fst_name);
        filter->lm_fst_name = g_strdup(str);
      } catch (std::runtime_error& e) {
        GST_WARNING_OBJECT(filter, "Error loading the FST decoding graph: %s", str);
      }
    }

    g_free(str);
  } else {
    GST_WARNING_OBJECT(filter, "lm-fst property must be a Kaldi rspecifier string. Ignoring it.");
  }
}

static void
gst_kaldinnet2onlinedecoder_load_big_lm(Gstkaldinnet2onlinedecoder * filter,
                                        const GValue * value) {
  if (G_VALUE_HOLDS_STRING(value)) {
    gchar* str = g_value_dup_string(value);

    // Check if the model has changed
    if (strcmp(str, filter->big_lm_const_arpa_name) != 0 && strcmp(str, "") != 0) {
      try {
        GST_DEBUG_OBJECT(filter, "Loading big language model in constant ARPA format: %s", str);

        // Delete object if needed
        if (filter->big_lm_const_arpa) {
          delete filter->big_lm_const_arpa;
        }
        filter->big_lm_const_arpa = new ConstArpaLm();
        ReadKaldiObject(str, filter->big_lm_const_arpa);

        // Only change the parameter if it has worked correctly
        g_free(filter->big_lm_const_arpa_name);
        filter->big_lm_const_arpa_name = g_strdup(str);
      } catch (std::runtime_error& e) {
        GST_WARNING_OBJECT(filter, "Error loading the FST decoding graph: %s", str);
      }
    }

    g_free(str);
  } else {
    GST_WARNING_OBJECT(filter, "lm-fst property must be a Kaldi rspecifier string. Ignoring it.");
  }
}

static bool
gst_kaldinnet2onlinedecoder_allocate(
    Gstkaldinnet2onlinedecoder * filter) {
  GST_INFO_OBJECT(filter, "Loading Kaldi models and feature extractor");

  if (!filter->audio_source) {
      filter->audio_source = new GstBufferSource();
  }

  if (filter->feature_info == NULL) {
      filter->feature_info = new OnlineNnet2FeaturePipelineInfo(*(filter->feature_config));
  }

  filter->sample_rate = (int) filter->feature_info->mfcc_opts.frame_opts.samp_freq;

  if (!filter->adaptation_state) {
    filter->adaptation_state = new OnlineIvectorExtractorAdaptationState(
        filter->feature_info->ivector_extractor_info);
  }

<<<<<<< HEAD
  if (!filter->phone_syms) {
    if (strcmp(filter->phone_syms_filename, "") != 0) {
      if (!(filter->phone_syms = fst::SymbolTable::ReadText(
        filter->phone_syms_filename))) {
        GST_ERROR_OBJECT(filter, "Could not read symbol table from file %s",
                         filter->phone_syms_filename);
        return false;
      }
    }
  }
  
  if (!filter->lm_fst || !filter->lm_compose_cache || !filter->big_lm_const_arpa) {
    if ((strlen(filter->lm_fst_name) > 0) &&
        (strlen(filter->big_lm_const_arpa_name) > 0)) {
      GST_DEBUG_OBJECT(filter, "Loading models for LM rescoring with a big LM");
      fst::script::MutableFstClass *fst =
          fst::script::MutableFstClass::Read(filter->lm_fst_name, true);
      fst::script::Project(fst, fst::PROJECT_OUTPUT);

      const fst::Fst<fst::StdArc> *tmp_fst = fst->GetFst<fst::StdArc>();

      fst::VectorFst<fst::StdArc> *std_lm_fst = new fst::VectorFst<fst::StdArc>(*tmp_fst);

      if (std_lm_fst->Properties(fst::kILabelSorted, true) == 0) {
        // Make sure LM is sorted on ilabel.
        fst::ILabelCompare<fst::StdArc> ilabel_comp;
        fst::ArcSort(std_lm_fst, ilabel_comp);
      }

      // mapped_fst is the LM fst interpreted using the LatticeWeight semiring,
      // with all the cost on the first member of the pair (since it's a graph
      // weight).
      int32 num_states_cache = 50000;
      fst::CacheOptions cache_opts(true, num_states_cache);
      fst::StdToLatticeMapper<BaseFloat> mapper;
      filter->lm_fst = new fst::MapFst<fst::StdArc, LatticeArc,
          fst::StdToLatticeMapper<BaseFloat> >(*std_lm_fst, mapper, cache_opts);
      delete std_lm_fst;
      delete fst;
      // FIXME: maybe?
      //delete tmp_fst;

      // The next fifteen or so lines are a kind of optimization and
      // can be ignored if you just want to understand what is going on.
      // Change the options for TableCompose to match the input
      // (because it's the arcs of the LM FST we want to do lookup
      // on).
      fst::TableComposeOptions compose_opts(fst::TableMatcherOptions(),
                                            true, fst::SEQUENCE_FILTER,
                                            fst::MATCH_INPUT);

      // The following is an optimization for the TableCompose
      // composition: it stores certain tables that enable fast
      // lookup of arcs during composition.
      filter->lm_compose_cache = new fst::TableComposeCache<fst::Fst<LatticeArc> >(compose_opts);

      GST_DEBUG_OBJECT(filter, "Loading big LM in constant ARPA format");
      filter->big_lm_const_arpa = new ConstArpaLm();
      ReadKaldiObject(filter->big_lm_const_arpa_name, filter->big_lm_const_arpa);
    }
  }

=======
>>>>>>> 7e509203
  return true;
}

static bool gst_kaldinnet2onlinedecoder_deallocate(
    Gstkaldinnet2onlinedecoder * filter) {
  /* We won't deallocate the decoder once it's already allocated, since model loading could take a lot of time */
  GST_INFO_OBJECT(filter, "Refusing to unload Kaldi models");
  return true;
}

static GstStateChangeReturn gst_kaldinnet2onlinedecoder_change_state(
    GstElement *element, GstStateChange transition) {

  GstStateChangeReturn ret = GST_STATE_CHANGE_SUCCESS;
  Gstkaldinnet2onlinedecoder *filter = GST_KALDINNET2ONLINEDECODER(element);

  switch (transition) {
    case GST_STATE_CHANGE_NULL_TO_READY:
      if (!gst_kaldinnet2onlinedecoder_allocate(filter))
        return GST_STATE_CHANGE_FAILURE;
      break;
    default:
      break;
  }

  ret = GST_ELEMENT_CLASS(parent_class)->change_state(element, transition);
  if (ret == GST_STATE_CHANGE_FAILURE)
    return ret;

  switch (transition) {
    case GST_STATE_CHANGE_READY_TO_NULL:
      gst_kaldinnet2onlinedecoder_deallocate(filter);
      break;
    default:
      break;
  }

  return ret;
}

static void gst_kaldinnet2onlinedecoder_finalize(GObject * object) {
  Gstkaldinnet2onlinedecoder *filter = GST_KALDINNET2ONLINEDECODER(object);

  g_free(filter->model_rspecifier);
  g_free(filter->fst_rspecifier);
  g_free(filter->word_syms_filename);
  g_free(filter->phone_syms_filename);
  delete filter->endpoint_config;
  delete filter->feature_config;
  delete filter->nnet2_decoding_config;
  delete filter->simple_options;
  if (filter->feature_info) {
    delete filter->feature_info;
  }
  if (filter->trans_model) {
    delete filter->trans_model;
  }
  if (filter->nnet) {
    delete filter->nnet;
  }
  if (filter->decode_fst) {
    delete filter->decode_fst;
  }
  if (filter->word_syms) {
    delete filter->word_syms;
  }
  if (filter->adaptation_state) {
    delete filter->adaptation_state;
  }
  g_free(filter->lm_fst_name);
  g_free(filter->big_lm_const_arpa_name);
  if (filter->lm_fst) {
    delete filter->lm_fst;
  }
  if (filter->big_lm_const_arpa) {
    delete filter->big_lm_const_arpa;
  }
  if (filter->lm_compose_cache) {
    delete filter->lm_compose_cache;
  }


  G_OBJECT_CLASS(parent_class)->finalize(object);
}

/* entry point to initialize the plug-in
 * initialize the plug-in itself
 * register the element factories and other features
 */
static gboolean kaldinnet2onlinedecoder_init(
    GstPlugin * kaldinnet2onlinedecoder) {
  /* debug category for fltering log messages
   *
   * exchange the string 'Template kaldinnet2onlinedecoder' with your description
   */
  GST_DEBUG_CATEGORY_INIT(gst_kaldinnet2onlinedecoder_debug,
                          "kaldinnet2onlinedecoder", 0,
                          "Template kaldinnet2onlinedecoder");

  return gst_element_register(kaldinnet2onlinedecoder,
                              "kaldinnet2onlinedecoder", GST_RANK_NONE,
                              GST_TYPE_KALDINNET2ONLINEDECODER);
}

/* PACKAGE: this is usually set by autotools depending on some _INIT macro
 * in configure.ac and then written into and defined in config.h, but we can
 * just set it ourselves here in case someone doesn't use autotools to
 * compile this code. GST_PLUGIN_DEFINE needs PACKAGE to be defined.
 */
#ifndef PACKAGE
#define PACKAGE "Kaldi"
#endif

/* gstreamer looks for this structure to register kaldinnet2onlinedecoders
 *
 * exchange the string 'Template kaldinnet2onlinedecoder' with your kaldinnet2onlinedecoder description
 *
 * License is specified as "unknown" because gstreamer doesn't recognize "Apache" as
 * a license and blacklists the module :S
 */
GST_PLUGIN_DEFINE(GST_VERSION_MAJOR, GST_VERSION_MINOR, kaldinnet2onlinedecoder,
                  "kaldinnet2onlinedecoder",
                  kaldinnet2onlinedecoder_init, VERSION, "unknown", "GStreamer",
                  "http://gstreamer.net/")


}
<|MERGE_RESOLUTION|>--- conflicted
+++ resolved
@@ -1476,7 +1476,6 @@
         filter->feature_info->ivector_extractor_info);
   }
 
-<<<<<<< HEAD
   if (!filter->phone_syms) {
     if (strcmp(filter->phone_syms_filename, "") != 0) {
       if (!(filter->phone_syms = fst::SymbolTable::ReadText(
@@ -1487,60 +1486,7 @@
       }
     }
   }
-  
-  if (!filter->lm_fst || !filter->lm_compose_cache || !filter->big_lm_const_arpa) {
-    if ((strlen(filter->lm_fst_name) > 0) &&
-        (strlen(filter->big_lm_const_arpa_name) > 0)) {
-      GST_DEBUG_OBJECT(filter, "Loading models for LM rescoring with a big LM");
-      fst::script::MutableFstClass *fst =
-          fst::script::MutableFstClass::Read(filter->lm_fst_name, true);
-      fst::script::Project(fst, fst::PROJECT_OUTPUT);
-
-      const fst::Fst<fst::StdArc> *tmp_fst = fst->GetFst<fst::StdArc>();
-
-      fst::VectorFst<fst::StdArc> *std_lm_fst = new fst::VectorFst<fst::StdArc>(*tmp_fst);
-
-      if (std_lm_fst->Properties(fst::kILabelSorted, true) == 0) {
-        // Make sure LM is sorted on ilabel.
-        fst::ILabelCompare<fst::StdArc> ilabel_comp;
-        fst::ArcSort(std_lm_fst, ilabel_comp);
-      }
-
-      // mapped_fst is the LM fst interpreted using the LatticeWeight semiring,
-      // with all the cost on the first member of the pair (since it's a graph
-      // weight).
-      int32 num_states_cache = 50000;
-      fst::CacheOptions cache_opts(true, num_states_cache);
-      fst::StdToLatticeMapper<BaseFloat> mapper;
-      filter->lm_fst = new fst::MapFst<fst::StdArc, LatticeArc,
-          fst::StdToLatticeMapper<BaseFloat> >(*std_lm_fst, mapper, cache_opts);
-      delete std_lm_fst;
-      delete fst;
-      // FIXME: maybe?
-      //delete tmp_fst;
-
-      // The next fifteen or so lines are a kind of optimization and
-      // can be ignored if you just want to understand what is going on.
-      // Change the options for TableCompose to match the input
-      // (because it's the arcs of the LM FST we want to do lookup
-      // on).
-      fst::TableComposeOptions compose_opts(fst::TableMatcherOptions(),
-                                            true, fst::SEQUENCE_FILTER,
-                                            fst::MATCH_INPUT);
-
-      // The following is an optimization for the TableCompose
-      // composition: it stores certain tables that enable fast
-      // lookup of arcs during composition.
-      filter->lm_compose_cache = new fst::TableComposeCache<fst::Fst<LatticeArc> >(compose_opts);
-
-      GST_DEBUG_OBJECT(filter, "Loading big LM in constant ARPA format");
-      filter->big_lm_const_arpa = new ConstArpaLm();
-      ReadKaldiObject(filter->big_lm_const_arpa_name, filter->big_lm_const_arpa);
-    }
-  }
-
-=======
->>>>>>> 7e509203
+
   return true;
 }
 
